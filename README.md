--- conflicted
+++ resolved
@@ -9,10 +9,7 @@
 - Get personalized recipe suggestions based on available ingredients
 - Manage dietary preferences and allergens
 - Generate shopping lists automatically
-<<<<<<< HEAD
-=======
 - Admin dashboard with database integration for data analysis
->>>>>>> 0fa971c9
 
 ## 📚 Getting Started Documentation
 
@@ -21,10 +18,7 @@
 ### Quick Links:
 - **[Prerequisites & Tools Installation](./docs/getting-started/01-prerequisites.md)** - What you need before starting
 - **[Step-by-Step Setup Guide](./docs/getting-started/02-repository-setup.md)** - Clone and configure the project
-<<<<<<< HEAD
-=======
 - **[Database Migration Guide](./docs/database-migration.md)** - PostgreSQL migration details
->>>>>>> 0fa971c9
 - **[Troubleshooting Guide](./docs/getting-started/06-troubleshooting.md)** - Common issues and solutions
 - **[Helpful Resources](./docs/getting-started/07-resources.md)** - Learning materials and references
 - **[Modular Architecture Guide](./ios-app/docs/MODULAR_ARCHITECTURE.md)** - Team collaboration guidelines
@@ -37,31 +31,19 @@
 ├── app.py                    # Main FastAPI application entry point
 ├── routers/                  # API route handlers
 │   ├── auth.py              # Authentication endpoints
-<<<<<<< HEAD
-│   ├── bigquery_router.py   # BigQuery integration routes
-=======
 │   ├── bigquery_router.py   # BigQuery integration routes (analytics)
->>>>>>> 0fa971c9
 │   ├── chat_router.py       # AI chat functionality
 │   ├── images_router.py     # Image upload and processing
 │   ├── pantry_router.py     # Pantry CRUD operations
 │   ├── recipes_router.py    # Recipe generation endpoints
 │   └── users.py             # User management
 ├── services/                 # Core business logic
-<<<<<<< HEAD
-│   ├── bigquery_service.py  # BigQuery database operations (with schema docs)
-=======
 │   ├── bigquery_service.py  # BigQuery database operations with schema documentation
->>>>>>> 0fa971c9
 │   ├── crew_ai_service.py   # AI agent orchestration
 │   ├── pantry_service.py    # Pantry management logic
 │   ├── recipe_service.py    # Recipe generation service
 │   ├── spoonacular_service.py # Spoonacular API integration
-<<<<<<< HEAD
-│   ├── user_service.py      # User management service
-=======
 │   ├── user_service.py      # User management service with dual ID system
->>>>>>> 0fa971c9
 │   └── vision_service.py    # OpenAI Vision API integration
 ├── models/                   # Data models
 │   └── user.py              # User model definitions
@@ -81,15 +63,9 @@
 │   │   ├── index.tsx       # Home screen (pantry items)
 │   │   ├── stats.tsx       # Statistics dashboard
 │   │   ├── recipes.tsx     # Recipe suggestions
-<<<<<<< HEAD
-│   │   ├── admin.tsx       # Admin panel with BigQuery access
-│   │   └── profile.tsx     # User profile
-│   ├── bigquery-tester.tsx # BigQuery testing interface
-=======
 │   │   ├── admin.tsx       # Admin panel with BigQuery tester
 │   │   └── profile.tsx     # User profile
 │   ├── bigquery-tester.tsx # Interactive BigQuery tester interface
->>>>>>> 0fa971c9
 │   ├── components/         # Screen-specific components
 │   └── utils/              # Utility functions
 ├── components/              # Shared components
@@ -118,25 +94,15 @@
 ### Root Project Files
 ```
 PrepSense/
-<<<<<<< HEAD
-├── run_app.py              # Unified launcher for backend + iOS
-├── cleanup.py              # Python cleanup script
-├── cleanup.sh              # Shell cleanup script
-=======
 ├── run_app.py              # Unified launcher for backend + iOS (replaces start.py)
 ├── cleanup.py              # Python cleanup script (kills all related processes)
 ├── cleanup.sh              # Shell cleanup script alternative
->>>>>>> 0fa971c9
 ├── setup.py                # Interactive setup script
 ├── .env                    # Environment configuration
 ├── .env.template           # Environment template
 └── config/                 # Configuration files
     ├── openai_key.txt      # OpenAI API key
-<<<<<<< HEAD
-    └── *.json              # Google Cloud credentials
-=======
     └── adsp-*.json         # Google Cloud credentials (adsp-34002-on02-*)
->>>>>>> 0fa971c9
 ```
 
 
@@ -144,12 +110,8 @@
 
 ### Backend
 - **FastAPI** - Modern Python web framework
-<<<<<<< HEAD
-- **Google BigQuery** - Cloud data warehouse
-=======
 - **PostgreSQL (Cloud SQL)** - Primary transactional database for pantry operations
 - **Google BigQuery** - Data warehouse for analytics and historical data
->>>>>>> 0fa971c9
 - **OpenAI Vision API** - Image recognition
 - **CrewAI** - AI agent orchestration
 - **Python 3.8+** - Backend language
@@ -191,12 +153,9 @@
 3. **Show Virtual Environment Activation** - Display activation commands
 4. **Exit**
 
-<<<<<<< HEAD
-=======
 **Development Mode:**
 Set `DEVELOPMENT_MODE=true` in `.env` to use mock data when BigQuery is unavailable.
 
->>>>>>> 0fa971c9
 **Option 1 - Complete Setup (Recommended):**
 - ✅ Check all prerequisites (Python 3.8+, Node.js, npm, Git, gcloud SDK)
 - ✅ Create virtual environment and install all dependencies
@@ -224,12 +183,9 @@
 # Start both backend and iOS app (default)
 python3 run_app.py
 
-<<<<<<< HEAD
-=======
 # Development mode with mock data
 DEVELOPMENT_MODE=true python3 run_app.py
 
->>>>>>> 0fa971c9
 # Or use command line options:
 python3 run_app.py --backend              # Backend only
 python3 run_app.py --ios                 # iOS app only
@@ -245,11 +201,8 @@
 - 📱 Auto-launches iOS simulator (press 'i' when prompted)
 - 🛑 Graceful shutdown with Ctrl+C
 - 🔧 Environment variable support (LAUNCH_MODE, HOST, PORT, etc.)
-<<<<<<< HEAD
-=======
 - 🔍 BigQuery live query support with proper table name qualification
 - 🚫 Mock data fallback when in development mode
->>>>>>> 0fa971c9
 
 ### 🧹 Cleanup Scripts
 
@@ -274,19 +227,6 @@
 
 The application uses Google BigQuery with the dataset `adsp-34002-on02-prep-sense.Inventory`.
 
-<<<<<<< HEAD
-### Core Tables
-
-#### 🏠 `pantry` - User pantries
-| Column | Type | Description |
-|--------|------|-------------|
-| pantry_id | INTEGER | Unique pantry identifier |
-| user_id | INTEGER | Associated user ID |
-| pantry_name | STRING | Name of the pantry |
-| created_at | DATETIME | Creation timestamp |
-
-#### 🥫 `pantry_items` - Inventory tracking
-=======
 ### 📊 Database Schema
 
 ### 🔑 Dual ID System
@@ -302,68 +242,12 @@
 | name | STRING | Pantry name |
 | created_at | TIMESTAMP | Creation timestamp |
 | updated_at | TIMESTAMP | Last update timestamp |- Inventory tracking
->>>>>>> 0fa971c9
 | Column | Type | Description |
 |--------|------|-------------|
 | pantry_item_id | INTEGER | Unique item identifier |
 | pantry_id | INTEGER | Associated pantry ID |
 | quantity | FLOAT | Item quantity |
-<<<<<<< HEAD
-| unit_of_measurement | STRING | Unit (kg, lb, count, etc.) |
-| expiration_date | DATE | Expiration date |
-| unit_price | FLOAT | Price per unit |
-| total_price | FLOAT | Total item cost |
-| created_at | DATETIME | Creation timestamp |
-| used_quantity | INTEGER | Amount used |
-| status | STRING | Item status |
-
-#### 📦 `products` - Product information
-| Column | Type | Description |
-|--------|------|-------------|
-| product_id | INTEGER | Unique product identifier |
-| pantry_item_id | INTEGER | Associated pantry item |
-| product_name | STRING | Product name |
-| brand_name | STRING | Brand name |
-| category | STRING | Product category |
-| upc_code | STRING | Universal Product Code |
-| created_at | DATETIME | Creation timestamp |
-
-#### 🍳 `recipies` - Recipe database
-| Column | Type | Description |
-|--------|------|-------------|
-| recipe_id | INTEGER | Unique recipe identifier |
-| product_id | INTEGER | Required product |
-| recipe_name | STRING | Recipe name |
-| quantity_needed | FLOAT | Required quantity |
-| unit_of_measurement | STRING | Measurement unit |
-| instructions | STRING | Cooking instructions |
-| created_at | DATETIME | Creation timestamp |
-
-#### 👤 `user` - User accounts
-| Column | Type | Description |
-|--------|------|-------------|
-| user_id | INTEGER | Unique user identifier |
-| user_name | STRING | Username |
-| first_name | STRING | First name |
-| last_name | STRING | Last name |
-| email | STRING | Email address |
-| password_hash | STRING | Encrypted password |
-| role | STRING | User role |
-| api_key_enc | BYTES | Encrypted API key |
-| created_at | DATETIME | Creation timestamp |
-
-#### ⚙️ `user_preference` - User preferences
-| Column | Type | Description |
-|--------|------|-------------|
-| user_id | INTEGER | Associated user ID |
-| household_size | INTEGER | Number of people |
-| dietary_preference | STRING[] | Dietary restrictions (REPEATED) |
-| allergens | STRING[] | Food allergies (REPEATED) |
-| cuisine_preference | STRING[] | Preferred cuisines (REPEATED) |
-| created_at | DATETIME | Creation timestamp |
-=======
 {{ ... }}
->>>>>>> 0fa971c9
 
 ## 📋 Getting Started
 
@@ -403,7 +287,6 @@
 cp .env.template .env
 
 # Edit .env with your API keys
-<<<<<<< HEAD
 ```
 
 #### iOS App Setup
@@ -570,174 +453,6 @@
 # API base URL is auto-configured by launcher
 ```
 
-=======
-```
-
-#### iOS App Setup
-
-```bash
-# Install dependencies
-cd ios-app
-npm install
-cd ..
-```
-
-#### Configure Environment Variables
-
-The interactive setup script handles most configuration automatically, but for manual setup:
-
-**1. OpenAI Configuration:**
-- Place your API key in `config/openai_key.txt`
-- The `.env` file is already configured to read from this file
-
-**2. Google Cloud Authentication:**
-
-**Default: Application Default Credentials (ADC)**
-The setup script (option 1) will guide you through:
-```bash
-gcloud auth login                          # For CLI access
-gcloud auth application-default login       # For application access
-gcloud config set project adsp-34002-on02-prep-sense
-```
-
-**Alternative: JSON Key Files (not recommended)**
-- Only use if ADC doesn't work in your environment
-- Place service account JSON in `config/` directory
-- Run setup option 2 to configure
-- ⚠️ Never commit key files to Git!
-
-### 4. Running the Application
-
-```bash
-# Unified launcher - starts both backend and iOS app
-python3 run_app.py
-
-# Alternative: Start services separately
-python3 run_app.py --backend    # Backend only on port 8001
-python3 run_app.py --ios        # iOS app only on port 8082
-```
-
-#### Access Points
-- **API Documentation**: `http://localhost:8001/docs`
-- **Backend Health Check**: `http://localhost:8001/health`
-- **iOS Simulator**: Automatically opens on Mac (press 'i' when prompted)
-- **Physical Device**: Scan QR code with Expo Go app
-- **Web Browser**: Press 'w' in the terminal
-
-### 4. Testing Tips
-
-#### Using iOS Simulator
-1. **Add Test Images**: Drag image files onto the simulator to add them to Photos
-2. **Test Upload**: Use "Upload Image" in the app to test AI recognition
-3. **Manual Entry**: Use "Add Item" for quick testing without images
-
-#### API Testing
-- FastAPI docs: `http://localhost:8001/docs`
-- Interactive API testing: `http://localhost:8001/redoc`
-
-## 🤝 Collaboration Guidelines
-
-### 🌳 Git Workflow
-
-#### Branch Strategy
-```
-main
-├── feature/add-shopping-list
-├── feature/recipe-filters
-├── fix/expiration-date-bug
-└── refactor/modular-components
-```
-
-#### Development Process
-```bash
-# 1. Start from updated main
-git checkout main
-git pull origin main
-
-# 2. Create feature branch
-git checkout -b feature/your-feature
-
-# 3. Make changes and commit
-git add .
-git commit -m "feat: add ingredient search"
-
-# 4. Push to remote
-git push -u origin feature/your-feature
-
-# 5. Create Pull Request on GitHub
-```
-
-### 📝 Commit Convention
-| Type | Description | Example |
-|------|-------------|---------|
-| `feat:` | New feature | `feat: add recipe sharing` |
-| `fix:` | Bug fix | `fix: correct expiration calculation` |
-| `docs:` | Documentation | `docs: update API endpoints` |
-| `style:` | Formatting | `style: fix indentation` |
-| `refactor:` | Code restructuring | `refactor: modularize home screen` |
-| `test:` | Add tests | `test: add pantry service tests` |
-| `chore:` | Maintenance | `chore: update dependencies` |
-
-### 🏗️ Modular Architecture
-
-The codebase follows a modular architecture for better team collaboration:
-
-- **Components are isolated** - Work on different features without conflicts
-- **Clear interfaces** - TypeScript ensures type safety
-- **Shared utilities** - Reusable functions in `utils/`
-- **Custom hooks** - Business logic separated from UI
-
-See the [Modular Architecture Guide](./ios-app/docs/MODULAR_ARCHITECTURE.md) for details.
-
-### 👥 Team Guidelines
-
-#### Code Review
-- All PRs require at least one review
-- Run tests before requesting review
-- Address feedback promptly
-- Keep PRs focused and small
-
-#### Development Setup
-1. **Use virtual environment** for Python
-2. **Run linters** before committing
-3. **Test on iOS simulator** and devices
-4. **Update documentation** for new features
-
-#### Security Best Practices
-- Never commit `.env` files
-- Use environment variables for secrets
-- Rotate API keys regularly
-- Follow OWASP guidelines
-
-## 🐛 Troubleshooting
-
-### Common Issues
-
-#### Backend Won't Start
-```bash
-# Check Python version
-python --version  # Should be 3.8+
-
-# Reinstall dependencies
-pip install -r requirements.txt --force-reinstall
-
-# Check port availability
-lsof -i :8001  # Kill any process using the port
-```
-
-#### iOS App Connection Issues
-```bash
-# The unified launcher handles IP configuration automatically
-python3 run_app.py
-
-# Or manually specify host for network access
-python3 run_app.py --host 0.0.0.0
-
-# Check network connectivity
-# API base URL is auto-configured by launcher
-```
-
->>>>>>> 0fa971c9
 #### BigQuery Authentication
 ```bash
 # Credentials should be in config/ directory
