--- conflicted
+++ resolved
@@ -153,12 +153,9 @@
 3. **Show Virtual Environment Activation** - Display activation commands
 4. **Exit**
 
-<<<<<<< HEAD
 **Development Mode:**
 Set `DEVELOPMENT_MODE=true` in `.env` to use mock data when BigQuery is unavailable.
 
-=======
->>>>>>> 2f9032fa
 **Option 1 - Complete Setup (Recommended):**
 - ✅ Check all prerequisites (Python 3.8+, Node.js, npm, Git, gcloud SDK)
 - ✅ Create virtual environment and install all dependencies
@@ -169,15 +166,12 @@
   - Set default project automatically
   - Test BigQuery connection
 - ✅ Ready to run immediately after setup
-<<<<<<< HEAD
-=======
 
 **Why ADC?**
 - 🔒 More secure - no key files to leak
 - 👥 Better for teams - each developer uses their own Google account
 - 📊 Better audit trails - actions traced to individuals
 - 🚀 Easier setup - no file management needed
->>>>>>> 2f9032fa
 
 ### 🏃 Running the Application
 
