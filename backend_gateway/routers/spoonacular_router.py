--- conflicted
+++ resolved
@@ -405,31 +405,18 @@
             if recipe.get('usedIngredientCount', 0) >= 1
         ]
         
-<<<<<<< HEAD
-        # Smart allergen filtering: only exclude recipes with allergens if they have NO matching ingredients
+        # Smart allergen filtering: since all recipes now have >= 1 matching ingredient,
+        # include them even if they contain allergens (user can decide)
         if intolerances:
-            final_recipes = []
-            for recipe in filtered_recipes:
-                # Check if recipe has any used ingredients (matches pantry items)
-                used_count = recipe.get('usedIngredientCount', 0)
-                
-                # If recipe uses pantry ingredients, include it even if it has allergens
-                if used_count > 0:
-                    final_recipes.append(recipe)
-                else:
-                    # If no pantry ingredients match, apply allergen filtering
-                    # Check if recipe contains any allergens (this would require getting recipe details)
-                    # For now, include all recipes - allergen filtering will be handled by user choice
-                    final_recipes.append(recipe)
-            
-            filtered_recipes = final_recipes
-=======
+            # All recipes in filtered_recipes already have matching ingredients,
+            # so we include them all and let users make allergen decisions
+            pass  # Keep all recipes - they all have pantry ingredient matches
+        
         # Sort by most used ingredients first, then by fewest missing
         filtered_recipes.sort(key=lambda x: (-x.get('usedIngredientCount', 0), x.get('missedIngredientCount', 999)))
         
         # Limit to reasonable number for display
         filtered_recipes = filtered_recipes[:20]
->>>>>>> 8e368a18
         
         # Add pantry quantities to response for frontend use
         pantry_ingredients = [
