--- conflicted
+++ resolved
@@ -46,11 +46,7 @@
 export default function StatsScreen() {
   const { token, isAuthenticated } = useAuth();
   const { statsData, isLoadingStats, refreshStatsData } = useTabData();
-<<<<<<< HEAD
-  const [isLoading, setIsLoading] = useState(true);
-=======
-  const [isLoading, setIsLoading] = useState(false);
->>>>>>> 1543a679
+  // const [isLoading, setIsLoading] = useState(true);
   const [refreshing, setRefreshing] = useState(false);
   const [stats, setStats] = useState<StatsData | null>(null);
   const [timeRange, setTimeRange] = useState<'week' | 'month' | 'year'>('week');
@@ -108,13 +104,13 @@
           
           setStats(statsData);
           setPantryItems(preloadedPantryItems);
-          setIsLoading(false);
+          // setIsLoading(false); // Now handled by TabDataProvider
           setRefreshing(false);
           return;
         }
       }
       
-      setIsLoading(true);
+      // setIsLoading(true); // Now handled by TabDataProvider
       
       // Fetch comprehensive stats from new endpoint
       const statsResponse = await fetch(`${Config.API_BASE_URL}/stats/comprehensive?user_id=111&timeframe=${timeRange}`, {
@@ -336,7 +332,7 @@
     } catch (error) {
       console.error('Error loading stats:', error);
     } finally {
-      setIsLoading(false);
+      // setIsLoading(false); // Now handled by TabDataProvider
       setRefreshing(false);
     }
   };
@@ -589,7 +585,7 @@
     await loadStats();
   };
 
-  if (isLoading || (isLoadingStats && !statsData)) {
+  if (isLoadingStats && !statsData) {
     return (
       <View style={styles.loadingContainer}>
         <ActivityIndicator size="large" color="#297A56" />
