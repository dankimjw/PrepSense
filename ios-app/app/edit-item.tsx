import { useLocalSearchParams, useRouter, useNavigation } from 'expo-router';
<<<<<<< HEAD
=======
import { useItems } from '../context/ItemsContext';
>>>>>>> a5452776
import { Buffer } from 'buffer';
import {
  View, Text, TextInput, FlatList,
  Pressable, StyleSheet,
  Modal,
  Platform,
  Alert,
} from 'react-native';
import { useState, useRef } from 'react';
import { Picker } from '@react-native-picker/picker';
import DateTimePicker from '@react-native-community/datetimepicker';
import { useItems } from '../context/ItemsContext';

const units = ['pcs', 'bag', 'kg', 'g', 'L', 'ml', 'pack', 'bottle', 'can'];

const categories = [
  'Dairy',
  'Meat',
  'Produce',
  'Bakery',
  'Pantry',
  'Beverages',
  'Frozen',
  'Snacks',
  'Canned Goods',
  'Deli',
  'Seafood',
  'Dairy & Eggs',
  'Bakery & Bread',
  'Meat & Seafood',
  'Fruits & Vegetables',
  'Dairy & Alternatives',
  'Bakery & Pastries',
  'Meat & Poultry',
  'Fruits',
  'Vegetables',
  'Other'
];
<<<<<<< HEAD

=======
>>>>>>> a5452776
const enc = (o: any) => Buffer.from(JSON.stringify(o)).toString('base64');
const dec = (s: string) => JSON.parse(Buffer.from(s, 'base64').toString('utf8'));

type Item = {
  id?: string;
  item_name: string;
  quantity_amount: number;
  quantity_unit: string;
  expected_expiration: string;
  count?: number;
  category?: string;
};

export default function EditItem() {
  const [focusedInput, setFocusedInput] = useState<string | null>(null);
  const amountInputRef = useRef<TextInput>(null);
  const { index, data, photoUri } =
    useLocalSearchParams<{ index: string; data: string; photoUri?: string }>();

  const list = dec(data);
  const idx  = Number(index);
  const [form, setForm] = useState<Item>(() => {
    try {
      const item = list && idx >= 0 && idx < list.length ? list[idx] : {
        item_name: '',
        quantity_amount: 0,
        quantity_unit: 'pcs',
        expected_expiration: new Date().toISOString().split('T')[0],
        count: 1,
        category: 'Uncategorized'
      };
      
      // Ensure all required fields are set with defaults
      return {
        ...item,
        item_name: item.item_name || '',
        quantity_amount: item.quantity_amount || 0,
        quantity_unit: item.quantity_unit || 'pcs',
        expected_expiration: item.expected_expiration || new Date().toISOString().split('T')[0],
        count: item.count || 1,
        category: item.category || 'Uncategorized'
      };
    } catch (error) {
      console.error('Error initializing form:', error);
      return {
        item_name: '',
        quantity_amount: 0,
        quantity_unit: 'pcs',
        expected_expiration: new Date().toISOString().split('T')[0],
        count: 1,
        category: 'Uncategorized'
      };
    }
  });
  const [show, setShow] = useState(false);
  const [showCategoryPicker, setShowCategoryPicker] = useState(false);
  const [datePickerVisible, setDatePickerVisible] = useState(false);
  
  const navigation = useNavigation();
  const router = useRouter();
  const expirationDate = form.expected_expiration ? new Date(form.expected_expiration) : new Date();

  const pick = (u: string) => {
    setForm((f: Item) => ({ ...f, quantity_unit: u }));
    setShow(false);
    // Focus the amount input after selecting a unit
    setTimeout(() => {
      amountInputRef.current?.focus();
      setFocusedInput('amount');
    }, 0);
  };

<<<<<<< HEAD
  const { updateItem } = useItems();
  
  const save = async () => {
    try {
      // Prepare the updated item with all fields
      const updatedItem = {
        ...form,
        // Ensure category is never undefined
        category: form.category || 'Uncategorized',
        // Ensure count is a number and at least 1
        count: form.count && form.count > 0 ? Number(form.count) : 1,
        // Ensure expected_expiration is set
        expected_expiration: form.expected_expiration || new Date().toISOString().split('T')[0]
      };

      // If we have an ID, update the item in the global state
      if (form.id) {
        updateItem(form.id, updatedItem);
        // Navigate back to the previous screen
        if (navigation.canGoBack()) {
          navigation.goBack();
        } else {
          router.replace({
            pathname: '/(tabs)',
            params: { updated: 'true' }
          });
        }
      } else if (list && idx >= 0 && idx < list.length) {
        // Handle case where we're editing from items-detected screen
        const updatedList = [...list];
        updatedList[idx] = updatedItem;
        
        // Go back to the previous screen with the updated data
        // Use router.navigate with merge: true to update the current route's params
        router.navigate({
          pathname: '/items-detected',
          params: { 
            data: enc(updatedList),
            index: idx.toString(),
            ...(photoUri ? { photoUri } : {}),
            _t: Date.now().toString() // Force update
          }
        });
      } else {
        // This should not normally happen, but handle it gracefully
        console.error('Unable to save item: Invalid state');
        Alert.alert('Error', 'Unable to save item. Please try again.');
      }
    } catch (error) {
      console.error('Error saving item:', error);
      Alert.alert('Error', 'Failed to save item. Please try again.');
=======
  const router = useRouter();
  const navigation = useNavigation();
  const { updateItem } = useItems();
  
  const save = () => {
    // Update the item in the global state
    updateItem(list[idx].id, form);
    
    // Go back to the previous screen
    if (navigation.canGoBack()) {
      navigation.goBack();
    } else {
      // Fallback to home screen if can't go back
      router.replace({
        pathname: '/(tabs)' as const,
        params: { updated: 'true' },
      });
>>>>>>> a5452776
    }
  };

  return (
    <View style={styles.container}>
      <Text style={styles.title}>Edit Item Details</Text>
      <Text style={styles.label}>Name</Text>
      <TextInput
        style={[
          styles.input,
          focusedInput === 'item_name' && styles.inputFocused
        ]}
        value={form.item_name}
        onChangeText={(t) => setForm((f: Item) => ({ ...f, item_name: t }))}
        onFocus={() => setFocusedInput('item_name')}
        onBlur={() => setFocusedInput(null)}
      />

      <Text style={styles.label}>Amount</Text>
      <View 
        style={[
          styles.amountOuterContainer,
          (focusedInput === 'amount' || focusedInput === 'unit') && styles.amountContainerFocused
        ]}
        onStartShouldSetResponder={() => true}
        onResponderGrant={() => setFocusedInput('amount')}
      >
        <View style={styles.amountContainer}>
          <TextInput
            ref={amountInputRef}
            style={[
              styles.input,
              styles.amountInput,
              (focusedInput === 'amount' || focusedInput === 'unit') && { 
                borderColor: 'transparent',
                color: '#297A56' 
              }
            ]}
            value={String(form.quantity_amount)}
            keyboardType="numeric"
            onChangeText={(t) =>
              setForm((f: Item) => ({ ...f, quantity_amount: Number(t) || 0 }))
            }
            onFocus={() => setFocusedInput('amount')}
          />
          <View style={styles.unitButtonContainer}>
            <View style={[
              styles.divider,
              (focusedInput === 'amount' || focusedInput === 'unit') && styles.dividerFocused
            ]} />
            <Pressable 
              style={({ pressed }) => ({
                ...styles.unitButton,
                ...(pressed && styles.unitButtonPressed),
                ...((focusedInput === 'amount' || focusedInput === 'unit') && { borderColor: 'transparent' })
              })}
              onPress={() => {
                setFocusedInput('unit');
                setShow(true);
              }}
            >
              {({ pressed }) => (
                <Text style={[
                  styles.unitText,
                  (pressed || focusedInput === 'amount' || focusedInput === 'unit') && styles.unitTextPressed
                ]}>
                  {form.quantity_unit}
                  <Text style={[
                    styles.unitCaret,
                    (pressed || focusedInput === 'amount' || focusedInput === 'unit') && { color: '#297A56' }
                  ]}> ▼</Text>
                </Text>
              )}
            </Pressable>
          </View>
        </View>
      </View>

      <Text style={styles.label}>Number of Items</Text>
      <TextInput
        style={[
          styles.input,
          focusedInput === 'count' && styles.inputFocused
        ]}
        value={form.count?.toString() || ''}
        keyboardType="number-pad"
        onChangeText={(t) => {
          // Allow empty string or valid numbers
          if (t === '') {
            setForm((f: Item) => ({ ...f, count: undefined }));
          } else {
            const num = parseInt(t, 10);
            if (!isNaN(num) && num > 0) {
              setForm((f: Item) => ({ ...f, count: num }));
            }
          }
        }}
        onFocus={() => setFocusedInput('count')}
        onBlur={() => {
          // Only validate on blur if the field is empty
          if (form.count === undefined || form.count < 1) {
            setForm(f => ({ ...f, count: 1 }));
          }
          setFocusedInput(null);
        }}
        placeholder="1"
        placeholderTextColor="#9CA3AF"
      />

      <Text style={styles.label}>Category</Text>
      <Pressable 
        onPress={() => {
          setFocusedInput('category');
          setShowCategoryPicker(true);
        }}
        style={[
          styles.input,
          { 
            justifyContent: 'center',
            ...(focusedInput === 'category' ? styles.inputFocused : {})
          }
        ]}
      >
        <Text style={{
          color: focusedInput === 'category' ? '#297A56' : '#2d3748'
        }}>
          {form.category || 'Select a category'}
        </Text>
      </Pressable>

      <Text style={styles.label}>Expiration Date</Text>
      <Pressable 
        onPress={() => {
          setFocusedInput('expiration');
          setDatePickerVisible(true);
        }}
        style={[
          styles.input,
          { 
            justifyContent: 'center',
            ...(focusedInput === 'expiration' ? styles.inputFocused : {})
          }
        ]}
      >
        <Text style={{
          color: focusedInput === 'expiration' ? '#297A56' : '#2d3748'
        }}>
          {new Date(form.expected_expiration).toLocaleDateString('en-US', {
            year: 'numeric',
            month: 'short',
            day: 'numeric',
          })}
        </Text>
      </Pressable>
      <Modal
        visible={datePickerVisible}
        transparent
        animationType="slide"
        onRequestClose={() => setDatePickerVisible(false)}
      >
        <View style={styles.modalOverlay}>
          <View style={[styles.modalContent, { padding: 0 }]}>
            <View style={styles.datePickerHeader}>
              <Text style={styles.datePickerTitle}>Select Expiration Date</Text>
              <Pressable 
                onPress={() => setDatePickerVisible(false)}
                style={styles.datePickerDone}
              >
                <Text style={styles.datePickerDoneText}>Done</Text>
              </Pressable>
            </View>
            <DateTimePicker
              value={expirationDate}
              mode="date"
              display="spinner"
              themeVariant="light"
<<<<<<< HEAD
              minimumDate={new Date()}
              onChange={(event: any, selectedDate?: Date) => {
                if (selectedDate) {
                  setForm((f: Item) => ({ ...f, expected_expiration: selectedDate.toISOString().slice(0, 10) }));
                  setDatePickerVisible(Platform.OS === 'ios');
                } else {
                  setDatePickerVisible(false);
=======
              onChange={(event: any, selectedDate?: Date) => {
                if (selectedDate) {
                  setForm((f: Item) => ({
                    ...f,
                    expected_expiration: selectedDate.toISOString().split('T')[0]
                  }));
>>>>>>> a5452776
                }
              }}
              style={styles.dateTimePicker}
            />
            <View style={styles.pickerButtons}>
              <Pressable
                style={styles.pickerButton}
                onPress={() => setDatePickerVisible(false)}
              >
                <Text style={styles.pickerButtonText}>Cancel</Text>
              </Pressable>
              <Pressable
                style={[styles.pickerButton, styles.pickerButtonPrimary]}
                onPress={() => setDatePickerVisible(false)}
              >
                <Text style={[styles.pickerButtonText, styles.pickerButtonPrimaryText]}>Done</Text>
              </Pressable>
            </View>
          </View>
        </View>
      </Modal>

      <Modal visible={show} transparent animationType="slide">
        <View style={styles.modalOverlay}>
          <View style={styles.modalContent}>
            <Picker
              selectedValue={form.quantity_unit}
              onValueChange={(u) => {
                setForm((f: Item) => ({ ...f, quantity_unit: u }));
                setShow(false);
              }}
              style={styles.picker}
              itemStyle={styles.pickerItem}
            >
              {units.map(unit => (
                <Picker.Item label={unit} value={unit} key={unit} />
              ))}
            </Picker>
            <Pressable onPress={() => setShow(false)} style={styles.pickerDone}>
              <Text style={styles.pickerDoneTxt}>Done</Text>
            </Pressable>
          </View>
        </View>
      </Modal>

      <Modal visible={showCategoryPicker} transparent animationType="slide">
        <View style={styles.modalOverlay}>
          <View style={styles.modalContent}>
            <Picker
              selectedValue={form.category || 'Other'}
              onValueChange={(category) => {
                setForm((f: Item) => ({ ...f, category }));
                setShowCategoryPicker(false);
              }}
              style={styles.picker}
              itemStyle={styles.pickerItem}
            >
              {categories.map(category => (
                <Picker.Item label={category} value={category} key={category} />
              ))}
            </Picker>
<<<<<<< HEAD
            {Platform.OS === 'ios' && (
              <Pressable 
                onPress={() => setDatePickerVisible(false)} 
                style={styles.pickerDone}
              >
                <Text style={styles.pickerDoneTxt}>Done</Text>
              </Pressable>
            )}
=======
            <Pressable 
              onPress={() => setShowCategoryPicker(false)} 
              style={styles.pickerDone}
            >
              <Text style={styles.pickerDoneTxt}>Done</Text>
            </Pressable>
>>>>>>> a5452776
          </View>
        </View>
      </Modal>

      <Pressable style={styles.save} onPress={save}>
        <Text style={styles.saveTxt}>Save</Text>
      </Pressable>
    </View>
  );
}

const styles = StyleSheet.create({
  container: {
    flex: 1,
    padding: 20,
    gap: 16,
    backgroundColor: '#f8fafc', // Brighter modern iOS background
  },
  title: {
    fontSize: 24,
    fontWeight: '700',
    color: '#222',
    marginTop: 8,
    marginBottom: 16,
    alignSelf: 'center',
    letterSpacing: 0.2,
  },
  label: { fontSize: 15, color: '#222', fontWeight: '600', marginBottom: 2 },
  input: {
    borderWidth: 1,
    borderColor: '#e2e8f0',
    borderRadius: 12,
    padding: 12,
    backgroundColor: '#fff',
    fontSize: 16,
    color: '#2d3748',
    shadowColor: 'transparent',
    shadowOpacity: 0,
    shadowRadius: 0,
    shadowOffset: { width: 0, height: 0 },
    marginBottom: 4,
  },
  inputFocused: {
    borderColor: '#297A56',
    color: '#297A56',
  },
  amountOuterContainer: {
    borderRadius: 12,
    borderWidth: 1,
    borderColor: '#e2e8f0',
    backgroundColor: '#fff',
    marginBottom: 4,
    overflow: 'hidden',
  },
  amountContainerFocused: {
    borderColor: '#297A56',
  },
  amountContainer: {
    flexDirection: 'row',
    alignItems: 'center',
    position: 'relative',
  },
  amountInput: {
    flex: 2,
    borderWidth: 0,
    borderRadius: 0,
    marginBottom: 0,
    position: 'relative',
    marginRight: 0,
    backgroundColor: 'transparent',
  },
  unitButton: {
    flex: 1,
    backgroundColor: 'transparent',
    justifyContent: 'center',
    alignItems: 'center',
    paddingHorizontal: 12,
    height: 48,
    borderWidth: 0,
    borderLeftWidth: 0,
    position: 'relative',
  },
  divider: {
    position: 'absolute',
    left: 0,
    top: 12,
    bottom: 12,
    width: 1, // Match container border width
    backgroundColor: '#d1d5db',
    zIndex: 1,
  },
  dividerFocused: {
    backgroundColor: '#297A56',
  },
  unitButtonContainer: {
    flex: 1,
    position: 'relative',
  },
  unitButtonPressed: {
    backgroundColor: '#f0f9f5',
  },
  unitTextPressed: {
    color: '#297A56',
  },
  dateText: {
    color: '#2d3748',
  },
  dateTextPressed: {
    color: '#297A56',
  },
  dateTimePicker: {
    width: '100%',
    backgroundColor: '#fff',
  },
  pickerButtons: {
    flexDirection: 'row',
    justifyContent: 'flex-end',
    width: '100%',
    marginTop: 16,
    gap: 12,
  },
  pickerButton: {
    paddingVertical: 10,
    paddingHorizontal: 16,
    borderRadius: 8,
  },
  pickerButtonPrimary: {
    backgroundColor: '#297A56',
  },
  pickerButtonText: {
    fontSize: 16,
    color: '#4A4A4A',
    fontWeight: '500',
  },
  pickerButtonPrimaryText: {
    color: '#fff',
  },
  unitText: {
    fontSize: 16,
    color: '#2d3748',
    fontWeight: '500',
  },
  unitCaret: {
    color: '#718096',
    fontSize: 12,
    opacity: 0.7,
  },
  modalOverlay: {
    flex: 1,
    backgroundColor: 'rgba(0,0,0,0.2)',
    justifyContent: 'flex-end',
  },
  modalContent: {
    backgroundColor: 'white',
    borderRadius: 12,
    padding: 0,
    width: '90%',
    maxWidth: 400,
    maxHeight: '80%',
    overflow: 'hidden',
  },
  picker: {
    width: '100%',
    backgroundColor: '#fff',
    borderRadius: 12,
  },
  pickerItem: {
    fontSize: 18,
    color: '#222',
  },
  pickerDone: {
    marginTop: 12,
    alignSelf: 'center',
    backgroundColor: '#297A56',
    paddingVertical: 10,
    paddingHorizontal: 32,
    borderRadius: 8,
  },
  pickerDoneTxt: {
    color: '#fff',
    fontWeight: '600',
    fontSize: 16,
  },
  datePickerHeader: {
    flexDirection: 'row',
    justifyContent: 'space-between',
    alignItems: 'center',
    padding: 16,
    borderBottomWidth: 1,
    borderBottomColor: '#E5E7EB',
    width: '100%',
  },
  datePickerTitle: {
    fontSize: 18,
    fontWeight: '600',
    color: '#111827',
  },
  datePickerDone: {
    padding: 8,
  },
  datePickerDoneText: {
    color: '#297A56',
    fontSize: 16,
    fontWeight: '600',
  },
  save: {
    marginTop: 32,
    alignSelf: 'center',
    backgroundColor: '#297A56',
    paddingVertical: 14,
    paddingHorizontal: 48,
    borderRadius: 12,
    shadowColor: '#297A56',
    shadowOpacity: 0.12,
    shadowRadius: 8,
    shadowOffset: { width: 0, height: 2 },
  },
  saveTxt: { color: '#fff', fontWeight: 'bold', fontSize: 17 },
});<|MERGE_RESOLUTION|>--- conflicted
+++ resolved
@@ -1,8 +1,4 @@
 import { useLocalSearchParams, useRouter, useNavigation } from 'expo-router';
-<<<<<<< HEAD
-=======
-import { useItems } from '../context/ItemsContext';
->>>>>>> a5452776
 import { Buffer } from 'buffer';
 import {
   View, Text, TextInput, FlatList,
@@ -41,10 +37,7 @@
   'Vegetables',
   'Other'
 ];
-<<<<<<< HEAD
-
-=======
->>>>>>> a5452776
+
 const enc = (o: any) => Buffer.from(JSON.stringify(o)).toString('base64');
 const dec = (s: string) => JSON.parse(Buffer.from(s, 'base64').toString('utf8'));
 
@@ -117,7 +110,6 @@
     }, 0);
   };
 
-<<<<<<< HEAD
   const { updateItem } = useItems();
   
   const save = async () => {
@@ -151,7 +143,6 @@
         updatedList[idx] = updatedItem;
         
         // Go back to the previous screen with the updated data
-        // Use router.navigate with merge: true to update the current route's params
         router.navigate({
           pathname: '/items-detected',
           params: { 
@@ -169,25 +160,6 @@
     } catch (error) {
       console.error('Error saving item:', error);
       Alert.alert('Error', 'Failed to save item. Please try again.');
-=======
-  const router = useRouter();
-  const navigation = useNavigation();
-  const { updateItem } = useItems();
-  
-  const save = () => {
-    // Update the item in the global state
-    updateItem(list[idx].id, form);
-    
-    // Go back to the previous screen
-    if (navigation.canGoBack()) {
-      navigation.goBack();
-    } else {
-      // Fallback to home screen if can't go back
-      router.replace({
-        pathname: '/(tabs)' as const,
-        params: { updated: 'true' },
-      });
->>>>>>> a5452776
     }
   };
 
@@ -364,22 +336,16 @@
               mode="date"
               display="spinner"
               themeVariant="light"
-<<<<<<< HEAD
               minimumDate={new Date()}
-              onChange={(event: any, selectedDate?: Date) => {
-                if (selectedDate) {
-                  setForm((f: Item) => ({ ...f, expected_expiration: selectedDate.toISOString().slice(0, 10) }));
-                  setDatePickerVisible(Platform.OS === 'ios');
-                } else {
-                  setDatePickerVisible(false);
-=======
               onChange={(event: any, selectedDate?: Date) => {
                 if (selectedDate) {
                   setForm((f: Item) => ({
                     ...f,
                     expected_expiration: selectedDate.toISOString().split('T')[0]
                   }));
->>>>>>> a5452776
+                  setDatePickerVisible(Platform.OS === 'ios');
+                } else {
+                  setDatePickerVisible(false);
                 }
               }}
               style={styles.dateTimePicker}
@@ -441,23 +407,12 @@
                 <Picker.Item label={category} value={category} key={category} />
               ))}
             </Picker>
-<<<<<<< HEAD
-            {Platform.OS === 'ios' && (
-              <Pressable 
-                onPress={() => setDatePickerVisible(false)} 
-                style={styles.pickerDone}
-              >
-                <Text style={styles.pickerDoneTxt}>Done</Text>
-              </Pressable>
-            )}
-=======
             <Pressable 
               onPress={() => setShowCategoryPicker(false)} 
               style={styles.pickerDone}
             >
               <Text style={styles.pickerDoneTxt}>Done</Text>
             </Pressable>
->>>>>>> a5452776
           </View>
         </View>
       </Modal>
