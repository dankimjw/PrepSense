// app/recipe-details.tsx - Recipe detail screen for PrepSense
import React, { useState, useEffect } from 'react';
import { 
  View, 
  Text, 
  StyleSheet, 
  ScrollView, 
  Image, 
  TouchableOpacity,
  ActivityIndicator,
  Alert
} from 'react-native';
import { useLocalSearchParams, useRouter } from 'expo-router';
import { Ionicons, MaterialIcons } from '@expo/vector-icons';
import { Recipe, generateRecipeImage, addToShoppingList, ShoppingListItem, completeRecipe, RecipeIngredient, fetchPantryItems, PantryItem } from '../services/api';
import { Config } from '../config';
import { useAuth } from '../context/AuthContext';
import { parseIngredientsList } from '../utils/ingredientParser';
import AsyncStorage from '@react-native-async-storage/async-storage';
import { RecipeCompletionModal } from '../components/modals/RecipeCompletionModal';
<<<<<<< HEAD
import { formatQuantity } from '../utils/numberFormatting';
import { validateInstructions } from '../utils/contentValidation';
=======
import { formatQuantity, formatIngredientQuantity } from '../utils/numberFormatting';
import { validateInstructions, getDefaultInstructions } from '../utils/contentValidation';
>>>>>>> cc28fc7b

export default function RecipeDetailsScreen() {
  const params = useLocalSearchParams();
  const router = useRouter();
  const { token, isAuthenticated } = useAuth();
  const [recipe, setRecipe] = useState<Recipe | null>(null);
  const [imageLoading, setImageLoading] = useState(true);
  const [generatedImageUrl, setGeneratedImageUrl] = useState<string | null>(null);
  const [imageError, setImageError] = useState<string | null>(null);
  const [useGenerated, setUseGenerated] = useState(true); // Default to AI generated images
  const [isFavorite, setIsFavorite] = useState(false);
  const [showCompletionModal, setShowCompletionModal] = useState(false);
  const [pantryItems, setPantryItems] = useState<PantryItem[]>([]);
  const [isLoadingPantry, setIsLoadingPantry] = useState(false);
  const [isCompletingRecipe, setIsCompletingRecipe] = useState(false);
  const [rating, setRating] = useState<'thumbs_up' | 'thumbs_down' | 'neutral'>('neutral');
  const [isSaving, setIsSaving] = useState(false);

  useEffect(() => {
    if (params.recipe) {
      try {
        const recipeData = JSON.parse(params.recipe as string);
        setRecipe(recipeData);
        
        // Check if recipe has a Spoonacular image
        if (recipeData.image) {
          setGeneratedImageUrl(recipeData.image);
          setImageLoading(false);
        } else {
          // Only generate image if no Spoonacular image is available
          generateImageForRecipe(recipeData.name, useGenerated);
        }
      } catch (error) {
        console.error('Error parsing recipe data:', error);
      }
    }
  }, [params.recipe, useGenerated]);

  const generateImageForRecipe = async (recipeName: string, useAI: boolean = false) => {
    try {
      setImageLoading(true);
      setImageError(null);
      
      const imageResponse = await generateRecipeImage(
        recipeName, 
        "professional food photography, beautifully plated, appetizing",
        useAI
      );
      setGeneratedImageUrl(imageResponse.image_url);
    } catch (error) {
      console.error('Error generating recipe image:', error);
      setImageError('Failed to generate recipe image');
    } finally {
      setImageLoading(false);
    }
  };

  const loadPantryItems = async () => {
    try {
      setIsLoadingPantry(true);
      const items = await fetchPantryItems(111); // TODO: Get actual user ID
      
      // Transform backend response to match frontend expectations
      const transformedItems = items.map(item => ({
        id: item.pantry_item_id || item.id,
        item_name: item.product_name || item.item_name || 'Unknown Item',
        quantity_amount: item.quantity || item.quantity_amount || 0,
        quantity_unit: item.unit_of_measurement || item.quantity_unit || 'unit',
        expected_expiration: item.expiration_date || item.expected_expiration,
        category: item.food_category || item.category || 'Other',
        ...item // Keep any additional fields
      }));
      
      setPantryItems(transformedItems);
    } catch (error) {
      console.error('Error loading pantry items:', error);
    } finally {
      setIsLoadingPantry(false);
    }
  };

  if (!recipe) {
    return (
      <View style={styles.loadingContainer}>
        <ActivityIndicator size="large" color="#297A56" />
        <Text style={styles.loadingText}>Loading recipe...</Text>
      </View>
    );
  }


  // Get instructions from recipe data - only use actual instructions, no defaults
  const getInstructions = (recipe: Recipe) => {
    // Validate recipe instructions first
    const validatedInstructions = validateInstructions(recipe.instructions);
    
    // Use validated instructions if available, otherwise return empty array
    return validatedInstructions || [];
  };

  const instructions = getInstructions(recipe);

  // Simple hash function to generate consistent ID from recipe name
  const generateRecipeId = (name: string): number => {
    let hash = 0;
    for (let i = 0; i < name.length; i++) {
      const char = name.charCodeAt(i);
      hash = ((hash << 5) - hash) + char;
      hash = hash & hash; // Convert to 32-bit integer
    }
    return Math.abs(hash);
  };

  const handleStartCooking = () => {
    if (recipe.missing_ingredients.length > 0) {
      Alert.alert(
        'Missing Ingredients',
        `You are missing ${recipe.missing_ingredients.length} ingredient${recipe.missing_ingredients.length > 1 ? 's' : ''}:\n\n${recipe.missing_ingredients.join('\n')}\n\nDo you want to continue anyway?`,
        [
          {
            text: 'Cancel',
            style: 'cancel'
          },
          {
            text: 'Add to Shopping List',
            onPress: () => {
              router.push({
                pathname: '/select-ingredients',
                params: { 
                  ingredients: JSON.stringify(recipe.missing_ingredients),
                  recipeName: recipe.name
                }
              });
            }
          },
          {
            text: 'Continue',
            onPress: () => {
              navigateToCookingMode();
            }
          }
        ]
      );
    } else {
      navigateToCookingMode();
    }
  };

  const navigateToCookingMode = () => {
    router.push({
      pathname: '/cooking-mode',
      params: {
        recipe: JSON.stringify(recipe)
      }
    });
  };

  const handleAddToShoppingList = async () => {
    // Use missing_ingredients if available, otherwise use all ingredients if none are available
    const ingredientsToAdd = recipe.missing_ingredients.length > 0 
      ? recipe.missing_ingredients 
      : (recipe.available_ingredients.length === 0 ? recipe.ingredients : []);
    
    if (ingredientsToAdd.length === 0) {
      Alert.alert('Shopping List', 'All ingredients are already in your pantry!');
      return;
    }

    try {
      // Get existing shopping list from AsyncStorage
      const STORAGE_KEY = '@PrepSense_ShoppingList';
      const savedList = await AsyncStorage.getItem(STORAGE_KEY);
      let existingItems = [];
      
      if (savedList) {
        existingItems = JSON.parse(savedList);
      }

      // Convert missing ingredients to shopping list items
      const newItems = ingredientsToAdd.map((ingredient, index) => {
        // Clean up the ingredient string first
        const cleanedIngredient = ingredient.trim();
        
        // Try to parse quantity from ingredient string
        const parsed = parseIngredientsList([cleanedIngredient])[0];
        
        // Use a cleaner approach for the shopping list
        let displayName = '';
        let displayQuantity = '';
        
        if (parsed && parsed.name && parsed.name.trim()) {
          // If we successfully parsed the ingredient
          displayName = parsed.name;
          if (parsed.quantity && parsed.unit && parsed.unit !== 'piece') {
<<<<<<< HEAD
            displayQuantity = `${parsed.quantity} ${parsed.unit}`;
          } else if (parsed.quantity && parsed.unit === 'piece') {
            displayQuantity = `${parsed.quantity}`;
=======
            // Use proper fraction formatting
            const formattedQuantity = formatIngredientQuantity(parsed.quantity, parsed.unit);
            displayQuantity = formattedQuantity ? `${formattedQuantity} ${parsed.unit}` : `${parsed.quantity} ${parsed.unit}`;
          } else if (parsed.quantity && parsed.unit === 'piece') {
            // Use proper fraction formatting for piece quantities
            displayQuantity = formatIngredientQuantity(parsed.quantity, '') || `${parsed.quantity}`;
>>>>>>> cc28fc7b
          } else if (parsed.quantity) {
            // Use proper fraction formatting for quantity only
            displayQuantity = formatIngredientQuantity(parsed.quantity, '') || `${parsed.quantity}`;
          }
        } else {
          // If parsing failed, try a simple split approach
          // Check for patterns like "ingredient name (quantity)"
          const parenMatch = cleanedIngredient.match(/^(.+?)\s*\(([^)]+)\)\s*$/);
          if (parenMatch) {
            displayName = parenMatch[1].trim();
            displayQuantity = parenMatch[2].trim();
          } else {
            // Use the original string as the name
            displayName = cleanedIngredient;
          }
        }
        
        // Final cleanup - ensure name doesn't have leading/trailing special chars
        displayName = displayName.replace(/^[-,\s]+|[-,\s]+$/g, '').trim();
        
        return {
          id: `${Date.now()}_${index}_${Math.random().toString(36).substr(2, 9)}`,
          name: displayName || cleanedIngredient, // Fallback to original if name is empty
          quantity: displayQuantity || undefined,
          checked: false,
          addedAt: new Date(),
        };
      });

      // Combine with existing items
      const updatedList = [...existingItems, ...newItems];
      
      // Save back to AsyncStorage
      await AsyncStorage.setItem(STORAGE_KEY, JSON.stringify(updatedList));

      Alert.alert(
        'Added to Shopping List',
        `${ingredientsToAdd.length} item${ingredientsToAdd.length > 1 ? 's' : ''} added to your shopping list.`,
        [
          { 
            text: 'View List', 
            onPress: () => router.push('/(tabs)/shopping-list') 
          },
          { text: 'OK' }
        ]
      );
    } catch (error) {
      console.error('Error adding to shopping list:', error);
      Alert.alert('Error', 'Failed to add items to shopping list. Please try again.');
    }
  };

  const handleQuickComplete = async () => {
    // Always load pantry items to ensure we have the latest data
    await loadPantryItems();
    
    // Show the completion modal
    setShowCompletionModal(true);
  };

  const handleRecipeCompletionConfirm = async (ingredientUsages: any[]) => {
    try {
      setIsCompletingRecipe(true);
      
      // Convert ingredient usages to the format needed by the API
      const ingredients: RecipeIngredient[] = ingredientUsages
        .filter(usage => usage.selectedAmount > 0)
        .map(usage => ({
          ingredient_name: usage.ingredientName,
          quantity: usage.selectedAmount,
          unit: usage.requestedUnit,
        }));

      if (ingredients.length === 0) {
        Alert.alert('No Ingredients Selected', 'Please select at least some ingredients to use.');
        return;
      }

      const result = await completeRecipe({
        user_id: 111, // TODO: Get actual user ID
        recipe_name: recipe.name,
        ingredients: ingredients,
      });

      // Handle different response scenarios
      let alertTitle = 'Recipe Completed! ✅';
      let alertMessage = result.summary;
      
      if (result.insufficient_items && result.insufficient_items.length > 0) {
        alertTitle = 'Recipe Completed with Warnings ⚠️';
        const insufficientList = result.insufficient_items.map(
          item => `• ${item.ingredient}: needed ${formatQuantity(item.needed)} ${item.needed_unit}, had ${formatQuantity(item.consumed)}`
        ).join('\n');
        alertMessage += `\n\nInsufficient quantities:\n${insufficientList}`;
      }
      
      if (result.errors && result.errors.length > 0) {
        alertMessage += `\n\nErrors:\n${result.errors.join('\n')}`;
      }

      // Close modal first
      setShowCompletionModal(false);

      Alert.alert(
        alertTitle,
        alertMessage,
        [
          {
            text: 'OK',
            onPress: () => {
              // Optionally navigate back or refresh
            }
          }
        ]
      );
    } catch (error) {
      console.error('Error completing recipe:', error);
      Alert.alert('Error', 'Failed to update pantry. Please try again.');
    } finally {
      setIsCompletingRecipe(false);
    }
  };

  const handleToggleFavorite = async () => {
    try {
      setIsSaving(true);
      const recipeId = generateRecipeId(recipe.name);

      if (!isFavorite) {
        // First save the recipe to user's collection
        const saveResponse = await fetch(`${Config.API_BASE_URL}/user-recipes`, {
          method: 'POST',
          headers: {
            'Content-Type': 'application/json',
          },
          body: JSON.stringify({
            recipe_id: recipeId,
            recipe_title: recipe.name,
            recipe_image: generatedImageUrl || '',
            recipe_data: recipe,
            source: 'generated',
            rating: rating,
            is_favorite: true,
          }),
        });

        if (!saveResponse.ok) {
          const error = await saveResponse.json();
          if (error.detail?.includes('already saved')) {
            // Recipe already saved, just toggle favorite
            const toggleResponse = await fetch(`${Config.API_BASE_URL}/user-recipes/${recipeId}/favorite`, {
              method: 'PUT',
              headers: {
                'Content-Type': 'application/json',
              },
            });
            if (!toggleResponse.ok) {
              throw new Error('Failed to update favorite status');
            }
          } else {
            throw new Error('Failed to save recipe');
          }
        }
        setIsFavorite(true);
      } else {
        // Toggle favorite status
        const toggleResponse = await fetch(`${Config.API_BASE_URL}/user-recipes/${recipeId}/favorite`, {
          method: 'PUT',
          headers: {
            'Content-Type': 'application/json',
          },
        });
        if (!toggleResponse.ok) {
          throw new Error('Failed to update favorite status');
        }
        setIsFavorite(false);
      }
    } catch (error) {
      console.error('Error toggling favorite:', error);
      Alert.alert('Error', 'Failed to update favorite status. Please try again.');
    } finally {
      setIsSaving(false);
    }
  };

  const handleRating = async (newRating: 'thumbs_up' | 'thumbs_down') => {
    try {
      setIsSaving(true);
      const recipeId = generateRecipeId(recipe.name);
      
      // Toggle rating - if same rating clicked, set to neutral
      const finalRating = rating === newRating ? 'neutral' : newRating;

      // First ensure recipe is saved
      const saveResponse = await fetch(`${Config.API_BASE_URL}/user-recipes`, {
        method: 'POST',
        headers: {
          'Content-Type': 'application/json',
        },
        body: JSON.stringify({
          recipe_id: recipeId,
          recipe_title: recipe.name,
          recipe_image: generatedImageUrl || '',
          recipe_data: recipe,
          source: 'generated',
          rating: finalRating,
          is_favorite: isFavorite,
        }),
      });

      if (!saveResponse.ok) {
        const error = await saveResponse.json();
        if (error.detail?.includes('already saved')) {
          // Recipe already saved, update rating
          const updateResponse = await fetch(`${Config.API_BASE_URL}/user-recipes/${recipeId}/rating`, {
            method: 'PUT',
            headers: {
              'Content-Type': 'application/json',
            },
            body: JSON.stringify({
              rating: finalRating,
            }),
          });
          if (!updateResponse.ok) {
            throw new Error('Failed to update rating');
          }
        } else {
          throw new Error('Failed to save recipe');
        }
      }

      setRating(finalRating);
      
      if (finalRating !== 'neutral') {
        Alert.alert(
          'Rating Saved',
          `Your ${finalRating === 'thumbs_up' ? 'positive' : 'negative'} feedback helps improve future recommendations!`,
          [{ text: 'OK' }]
        );
      }
    } catch (error) {
      console.error('Error updating rating:', error);
      Alert.alert('Error', 'Failed to update rating. Please try again.');
    } finally {
      setIsSaving(false);
    }
  };

  return (
    <View style={styles.container}>
      {/* Header */}
      <View style={styles.header}>
        <TouchableOpacity 
          style={styles.backButton}
          onPress={() => router.back()}
        >
          <Ionicons name="arrow-back" size={24} color="#333" />
        </TouchableOpacity>
        <Text style={styles.headerTitle}>Recipe Details</Text>
        <View style={styles.headerActions}>
          <TouchableOpacity 
            style={styles.closeButton}
            onPress={() => {
              // Navigate back to main screen or close modal
              router.replace('/(tabs)');
            }}
          >
            <Ionicons name="close" size={24} color="#333" />
          </TouchableOpacity>
          <TouchableOpacity 
            style={[styles.ratingButton, rating === 'thumbs_up' && styles.ratingButtonActive]} 
            onPress={() => handleRating('thumbs_up')}
            disabled={isSaving}
          >
            <Ionicons 
              name="thumbs-up" 
              size={20} 
              color={rating === 'thumbs_up' ? "#297A56" : "#666"} 
            />
          </TouchableOpacity>
          <TouchableOpacity 
            style={[styles.ratingButton, rating === 'thumbs_down' && styles.ratingButtonActive]} 
            onPress={() => handleRating('thumbs_down')}
            disabled={isSaving}
          >
            <Ionicons 
              name="thumbs-down" 
              size={20} 
              color={rating === 'thumbs_down' ? "#DC2626" : "#666"} 
            />
          </TouchableOpacity>
          <TouchableOpacity 
            style={styles.favoriteButton} 
            onPress={handleToggleFavorite}
            disabled={isSaving}
          >
            <Ionicons 
              name={isFavorite ? "bookmark" : "bookmark-outline"} 
              size={22} 
              color={isFavorite ? "#297A56" : "#333"} 
            />
          </TouchableOpacity>
        </View>
      </View>

      <ScrollView style={styles.content} showsVerticalScrollIndicator={false}>
        {/* Recipe Image */}
        <View style={styles.imageContainer}>
          {generatedImageUrl && !imageError ? (
            <Image
              source={{ uri: generatedImageUrl }}
              style={styles.recipeImage}
              onError={() => setImageError('Failed to load generated image')}
            />
          ) : (
            <View style={styles.imagePlaceholder}>
              {imageLoading ? (
                <>
                  <ActivityIndicator size="large" color="#297A56" />
                  <Text style={styles.imageLoadingText}>Generating recipe image...</Text>
                </>
              ) : imageError ? (
                <>
                  <Ionicons name="image-outline" size={64} color="#ccc" />
                  <Text style={styles.imageErrorText}>Image generation failed</Text>
                  <TouchableOpacity 
                    style={styles.retryButton}
                    onPress={() => generateImageForRecipe(recipe.name, useGenerated)}
                  >
                    <Text style={styles.retryButtonText}>Retry</Text>
                  </TouchableOpacity>
                </>
              ) : (
                <>
                  <Ionicons name="image-outline" size={64} color="#ccc" />
                  <Text style={styles.imageErrorText}>No image available</Text>
                </>
              )}
            </View>
          )}
        </View>

        {/* Recipe Info Card */}
        <View style={styles.recipeCard}>
          <Text style={styles.recipeTitle}>{recipe.name}</Text>
          
          <View style={styles.recipeMetrics}>
            <View style={styles.metricItem}>
              <Ionicons name="time" size={20} color="#666" />
              <Text style={styles.metricText}>{recipe.time} min</Text>
            </View>
            <View style={styles.metricItem}>
              <Ionicons name="fitness" size={20} color="#666" />
              <Text style={styles.metricText}>{recipe.nutrition.calories} cal</Text>
            </View>
            <View style={styles.metricItem}>
              <MaterialIcons name="fitness-center" size={20} color="#666" />
              <Text style={styles.metricText}>{recipe.nutrition.protein}g protein</Text>
            </View>
            <View style={styles.metricItem}>
              <Ionicons name="checkmark-circle" size={20} color="#297A56" />
              <Text style={styles.metricText}>{Math.round(recipe.match_score * 100)}% match</Text>
            </View>
          </View>

          {/* Ingredients Section */}
          <View style={styles.section}>
            <Text style={styles.sectionTitle}>Ingredients</Text>
            
            {/* Complete ingredients list */}
            <View style={styles.ingredientGroup}>
              <Text style={styles.ingredientGroupTitle}>📝 Complete ingredient list:</Text>
              {recipe.ingredients.map((ingredient, index) => {
                // Simply check if this exact ingredient string is in the available list
                // The backend already does the smart matching
                const isAvailable = recipe.available_ingredients.includes(ingredient);
                return (
                  <View key={index} style={styles.ingredientItem}>
                    <Ionicons 
                      name={isAvailable ? "checkmark-circle" : "add-circle-outline"} 
                      size={16} 
                      color={isAvailable ? "#297A56" : "#DC2626"} 
                    />
                    <Text style={isAvailable ? styles.availableIngredient : styles.missingIngredient}>
                      {ingredient}
                    </Text>
                  </View>
                );
              })}
            </View>
            
            {/* Summary of what's missing */}
            {recipe.missing_ingredients.length > 0 && (
              <View style={[styles.ingredientGroup, styles.missingSummary]}>
                <Text style={styles.ingredientGroupTitle}>
                  🛒 Shopping list ({recipe.missing_ingredients.length} items):
                </Text>
                {recipe.missing_ingredients.map((ingredient, index) => (
                  <View key={index} style={styles.ingredientItem}>
                    <Text style={styles.missingIngredient}>• {ingredient}</Text>
                  </View>
                ))}
              </View>
            )}
          </View>

          {/* Instructions Section */}
          <View style={styles.section}>
            <Text style={styles.sectionTitle}>Instructions</Text>
            {instructions.length > 0 ? (
              instructions.map((instruction, index) => (
                <View key={index} style={styles.instructionItem}>
                  <View style={styles.stepNumber}>
                    <Text style={styles.stepNumberText}>{index + 1}</Text>
                  </View>
                  <Text style={styles.instructionText}>{instruction}</Text>
                </View>
              ))
            ) : (
              <Text style={styles.noInstructionsText}>No instructions available for this recipe.</Text>
            )}
          </View>

          {/* Action Buttons */}
          {recipe.available_ingredients.length > 0 ? (
            <>
              <View style={styles.actionButtons}>
                <TouchableOpacity 
                  style={[
                    styles.startCookingButton,
                    recipe.missing_ingredients.length > 0 && styles.startCookingButtonDisabled
                  ]}
                  onPress={() => handleStartCooking()}
                >
                  <Ionicons name="play" size={20} color="#fff" />
                  <Text style={styles.startCookingText}>Start Cooking</Text>
                </TouchableOpacity>
                
                <TouchableOpacity 
                  style={styles.quickCompleteButton}
                  onPress={() => handleQuickComplete()}
                >
                  <Ionicons name="checkmark-circle-outline" size={20} color="#297A56" />
                  <Text style={styles.quickCompleteText}>Quick Complete</Text>
                </TouchableOpacity>
              </View>
              
              {/* Cook Without Tracking Button */}
              <TouchableOpacity 
                style={styles.cookWithoutTrackingButton}
                onPress={() => navigateToCookingMode()}
              >
                <Ionicons name="restaurant-outline" size={20} color="#666" />
                <Text style={styles.cookWithoutTrackingText}>Cook Without Tracking Ingredients</Text>
              </TouchableOpacity>

              {recipe.missing_ingredients.length > 0 && (
                <TouchableOpacity 
                  style={styles.addToListButton}
                  onPress={() => router.push({
                    pathname: '/select-ingredients',
                    params: { 
                      ingredients: JSON.stringify(recipe.missing_ingredients),
                      recipeName: recipe.name
                    }
                  })}
                >
                  <Ionicons name="cart" size={20} color="#297A56" />
                  <Text style={styles.addToListText}>Add to Shopping List</Text>
                </TouchableOpacity>
              )}
            </>
          ) : (
            /* All ingredients are missing */
            <View style={styles.allMissingContainer}>
              <Ionicons name="alert-circle" size={48} color="#297A56" />
              <Text style={styles.allMissingTitle}>No ingredients available</Text>
              <Text style={styles.allMissingSubtitle}>
                You'll need to shop for all {recipe.ingredients.length} ingredients first
              </Text>
              <TouchableOpacity 
                style={styles.addAllToListButton}
                onPress={() => router.push({
                  pathname: '/select-ingredients',
                  params: { 
                    ingredients: JSON.stringify(recipe.ingredients),
                    recipeName: recipe.name
                  }
                })}
              >
                <Ionicons name="cart" size={20} color="#fff" />
                <Text style={styles.addAllToListText}>Add to Shopping List</Text>
              </TouchableOpacity>
              
              {/* Cook Without Tracking Option */}
              <TouchableOpacity 
                style={styles.cookWithoutTrackingButtonAlt}
                onPress={() => navigateToCookingMode()}
              >
                <Ionicons name="restaurant-outline" size={20} color="#297A56" />
                <Text style={styles.cookWithoutTrackingTextAlt}>Cook Without Tracking</Text>
              </TouchableOpacity>
            </View>
          )}
        </View>
      </ScrollView>

      {/* Recipe Completion Modal */}
      <RecipeCompletionModal
        visible={showCompletionModal}
        onClose={() => setShowCompletionModal(false)}
        onConfirm={handleRecipeCompletionConfirm}
        recipe={recipe}
        pantryItems={pantryItems}
        loading={isCompletingRecipe}
      />
    </View>
  );
}

const styles = StyleSheet.create({
  container: {
    flex: 1,
    backgroundColor: '#f5f5f5',
  },
  loadingContainer: {
    flex: 1,
    justifyContent: 'center',
    alignItems: 'center',
    backgroundColor: '#f5f5f5',
  },
  loadingText: {
    marginTop: 16,
    fontSize: 16,
    color: '#666',
  },
  header: {
    flexDirection: 'row',
    alignItems: 'center',
    justifyContent: 'space-between',
    paddingHorizontal: 16,
    paddingTop: 50,
    paddingBottom: 16,
    backgroundColor: '#fff',
    borderBottomWidth: 1,
    borderBottomColor: '#e0e0e0',
  },
  backButton: {
    width: 40,
    height: 40,
    borderRadius: 20,
    backgroundColor: '#f0f0f0',
    justifyContent: 'center',
    alignItems: 'center',
  },
  headerTitle: {
    fontSize: 18,
    fontWeight: '600',
    color: '#333',
    flex: 1,
    textAlign: 'center',
    marginHorizontal: 10,
  },
  headerActions: {
    flexDirection: 'row',
    alignItems: 'center',
    gap: 8,
  },
  closeButton: {
    width: 36,
    height: 36,
    borderRadius: 18,
    backgroundColor: '#f0f0f0',
    justifyContent: 'center',
    alignItems: 'center',
    marginRight: 8,
  },
  ratingButton: {
    width: 36,
    height: 36,
    borderRadius: 18,
    backgroundColor: '#f0f0f0',
    justifyContent: 'center',
    alignItems: 'center',
  },
  ratingButtonActive: {
    backgroundColor: '#E8F5F0',
  },
  favoriteButton: {
    width: 36,
    height: 36,
    borderRadius: 18,
    backgroundColor: '#f0f0f0',
    justifyContent: 'center',
    alignItems: 'center',
    marginLeft: 4,
  },
  content: {
    flex: 1,
  },
  imageContainer: {
    position: 'relative',
    height: 250,
  },
  recipeImage: {
    width: '100%',
    height: '100%',
    resizeMode: 'cover',
  },
  imageLoadingOverlay: {
    position: 'absolute',
    top: 0,
    left: 0,
    right: 0,
    bottom: 0,
    backgroundColor: 'rgba(255, 255, 255, 0.8)',
    justifyContent: 'center',
    alignItems: 'center',
  },
  recipeCard: {
    backgroundColor: '#fff',
    borderTopLeftRadius: 24,
    borderTopRightRadius: 24,
    marginTop: -24,
    paddingTop: 24,
    paddingHorizontal: 20,
    paddingBottom: 40,
    minHeight: 500,
  },
  recipeTitle: {
    fontSize: 28,
    fontWeight: 'bold',
    color: '#333',
    marginBottom: 16,
    textAlign: 'center',
  },
  recipeMetrics: {
    flexDirection: 'row',
    justifyContent: 'space-around',
    marginBottom: 24,
    paddingVertical: 16,
    backgroundColor: '#f8f9fa',
    borderRadius: 12,
  },
  metricItem: {
    alignItems: 'center',
  },
  metricText: {
    fontSize: 12,
    color: '#666',
    marginTop: 4,
    fontWeight: '500',
  },
  section: {
    marginBottom: 24,
  },
  sectionTitle: {
    fontSize: 20,
    fontWeight: 'bold',
    color: '#333',
    marginBottom: 16,
  },
  ingredientGroup: {
    marginBottom: 16,
  },
  missingSummary: {
    backgroundColor: '#FEF2F2',
    padding: 12,
    borderRadius: 8,
    borderWidth: 1,
    borderColor: '#FCA5A5',
  },
  ingredientGroupTitle: {
    fontSize: 16,
    fontWeight: '600',
    color: '#333',
    marginBottom: 8,
  },
  ingredientItem: {
    flexDirection: 'row',
    alignItems: 'center',
    paddingVertical: 4,
  },
  availableIngredient: {
    fontSize: 14,
    color: '#297A56',
    marginLeft: 8,
    textTransform: 'capitalize',
  },
  missingIngredient: {
    fontSize: 14,
    color: '#DC2626',
    marginLeft: 8,
    textTransform: 'capitalize',
  },
  instructionItem: {
    flexDirection: 'row',
    marginBottom: 16,
    alignItems: 'flex-start',
  },
  stepNumber: {
    width: 28,
    height: 28,
    borderRadius: 14,
    backgroundColor: '#297A56',
    justifyContent: 'center',
    alignItems: 'center',
    marginRight: 12,
    marginTop: 2,
  },
  stepNumberText: {
    color: '#fff',
    fontSize: 14,
    fontWeight: 'bold',
  },
  instructionText: {
    flex: 1,
    fontSize: 16,
    color: '#333',
    lineHeight: 24,
  },
  noInstructionsText: {
    fontSize: 16,
    color: '#666',
    textAlign: 'center',
    marginTop: 20,
    fontStyle: 'italic',
  },
  actionButtons: {
    flexDirection: 'row',
    justifyContent: 'space-between',
    marginTop: 24,
    gap: 12,
  },
  startCookingButton: {
    flex: 1,
    flexDirection: 'row',
    backgroundColor: '#297A56',
    paddingVertical: 16,
    paddingHorizontal: 16,
    borderRadius: 12,
    justifyContent: 'center',
    alignItems: 'center',
  },
  startCookingText: {
    color: '#fff',
    fontSize: 16,
    fontWeight: '600',
    marginLeft: 8,
  },
  quickCompleteButton: {
    flex: 1,
    flexDirection: 'row',
    backgroundColor: '#f0f7f4',
    paddingVertical: 16,
    paddingHorizontal: 16,
    borderRadius: 12,
    justifyContent: 'center',
    alignItems: 'center',
    borderWidth: 1,
    borderColor: '#297A56',
  },
  quickCompleteText: {
    color: '#297A56',
    fontSize: 16,
    fontWeight: '600',
    marginLeft: 8,
  },
  addToListButton: {
    flexDirection: 'row',
    backgroundColor: '#f0f7f4',
    paddingVertical: 16,
    paddingHorizontal: 16,
    borderRadius: 12,
    justifyContent: 'center',
    alignItems: 'center',
    borderWidth: 1,
    borderColor: '#297A56',
    marginTop: 12,
    gap: 8,
  },
  addToListText: {
    color: '#297A56',
    fontSize: 16,
    fontWeight: '600',
  },
  startCookingButtonDisabled: {
    backgroundColor: '#A0A0A0',
  },
  cookWithoutTrackingButton: {
    flexDirection: 'row',
    alignItems: 'center',
    justifyContent: 'center',
    paddingVertical: 14,
    paddingHorizontal: 16,
    borderRadius: 12,
    backgroundColor: '#f5f5f5',
    borderWidth: 1,
    borderColor: '#ddd',
    marginTop: 12,
    gap: 8,
  },
  cookWithoutTrackingText: {
    color: '#666',
    fontSize: 16,
    fontWeight: '500',
  },
  allMissingContainer: {
    alignItems: 'center',
    paddingHorizontal: 32,
    paddingVertical: 40,
    backgroundColor: '#f0f7f4',
    marginTop: 20,
    borderRadius: 16,
    borderWidth: 1,
    borderColor: '#297A56',
  },
  allMissingTitle: {
    fontSize: 20,
    fontWeight: '600',
    color: '#333',
    marginBottom: 8,
    marginTop: 16,
  },
  allMissingSubtitle: {
    fontSize: 16,
    color: '#666',
    textAlign: 'center',
    marginBottom: 24,
    lineHeight: 22,
  },
  addAllToListButton: {
    flexDirection: 'row',
    backgroundColor: '#297A56',
    paddingVertical: 16,
    paddingHorizontal: 32,
    borderRadius: 12,
    justifyContent: 'center',
    alignItems: 'center',
  },
  addAllToListText: {
    color: '#fff',
    fontSize: 16,
    fontWeight: '600',
    marginLeft: 8,
  },
  cookWithoutTrackingButtonAlt: {
    flexDirection: 'row',
    alignItems: 'center',
    justifyContent: 'center',
    paddingVertical: 14,
    paddingHorizontal: 16,
    borderRadius: 12,
    backgroundColor: 'transparent',
    borderWidth: 1,
    borderColor: '#297A56',
    marginTop: 12,
    gap: 8,
  },
  cookWithoutTrackingTextAlt: {
    color: '#297A56',
    fontSize: 16,
    fontWeight: '500',
  },
  addToListButton: {
    flexDirection: 'row',
    backgroundColor: '#f0f7f4',
    paddingVertical: 16,
    paddingHorizontal: 16,
    borderRadius: 12,
    justifyContent: 'center',
    alignItems: 'center',
    borderWidth: 1,
    borderColor: '#297A56',
    marginTop: 12,
  },
  addToListText: {
    color: '#297A56',
    fontSize: 16,
    fontWeight: '600',
  },
  startCookingButtonDisabled: {
    backgroundColor: '#A0A0A0',
  },
  cookWithoutTrackingButton: {
    flexDirection: 'row',
    alignItems: 'center',
    justifyContent: 'center',
    paddingVertical: 14,
    paddingHorizontal: 16,
    borderRadius: 12,
    backgroundColor: '#f5f5f5',
    borderWidth: 1,
    borderColor: '#ddd',
    marginTop: 12,
    gap: 8,
  },
  cookWithoutTrackingText: {
    color: '#666',
    fontSize: 16,
    fontWeight: '500',
  },
  imagePlaceholder: {
    width: '100%',
    height: '100%',
    justifyContent: 'center',
    alignItems: 'center',
    backgroundColor: '#f8f9fa',
  },
  imageLoadingText: {
    marginTop: 16,
    fontSize: 16,
    color: '#666',
    textAlign: 'center',
  },
  imageErrorText: {
    marginTop: 16,
    fontSize: 16,
    color: '#999',
    textAlign: 'center',
  },
  retryButton: {
    marginTop: 12,
    backgroundColor: '#297A56',
    paddingHorizontal: 16,
    paddingVertical: 8,
    borderRadius: 8,
  },
  retryButtonText: {
    color: '#fff',
    fontSize: 14,
    fontWeight: '600',
  },
});<|MERGE_RESOLUTION|>--- conflicted
+++ resolved
@@ -18,13 +18,8 @@
 import { parseIngredientsList } from '../utils/ingredientParser';
 import AsyncStorage from '@react-native-async-storage/async-storage';
 import { RecipeCompletionModal } from '../components/modals/RecipeCompletionModal';
-<<<<<<< HEAD
-import { formatQuantity } from '../utils/numberFormatting';
+import { formatQuantity, formatIngredientQuantity } from '../utils/numberFormatting';
 import { validateInstructions } from '../utils/contentValidation';
-=======
-import { formatQuantity, formatIngredientQuantity } from '../utils/numberFormatting';
-import { validateInstructions, getDefaultInstructions } from '../utils/contentValidation';
->>>>>>> cc28fc7b
 
 export default function RecipeDetailsScreen() {
   const params = useLocalSearchParams();
@@ -219,18 +214,12 @@
           // If we successfully parsed the ingredient
           displayName = parsed.name;
           if (parsed.quantity && parsed.unit && parsed.unit !== 'piece') {
-<<<<<<< HEAD
-            displayQuantity = `${parsed.quantity} ${parsed.unit}`;
-          } else if (parsed.quantity && parsed.unit === 'piece') {
-            displayQuantity = `${parsed.quantity}`;
-=======
             // Use proper fraction formatting
             const formattedQuantity = formatIngredientQuantity(parsed.quantity, parsed.unit);
             displayQuantity = formattedQuantity ? `${formattedQuantity} ${parsed.unit}` : `${parsed.quantity} ${parsed.unit}`;
           } else if (parsed.quantity && parsed.unit === 'piece') {
             // Use proper fraction formatting for piece quantities
             displayQuantity = formatIngredientQuantity(parsed.quantity, '') || `${parsed.quantity}`;
->>>>>>> cc28fc7b
           } else if (parsed.quantity) {
             // Use proper fraction formatting for quantity only
             displayQuantity = formatIngredientQuantity(parsed.quantity, '') || `${parsed.quantity}`;
