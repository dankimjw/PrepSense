--- conflicted
+++ resolved
@@ -188,7 +188,6 @@
                   <Text style={styles.expiry}>
                     Expires: {item.expected_expiration}
                   </Text>
-<<<<<<< HEAD
                   <View style={[
                     styles.categoryChip,
                     { 
@@ -200,13 +199,6 @@
                       {item.category || 'Uncategorized'}
                     </Text>
                   </View>
-=======
-                  {item.category && (
-                    <Text style={[styles.category, { backgroundColor: getCategoryColor(item.category) }]}>
-                      {item.category}
-                    </Text>
-                  )}
->>>>>>> 5bc69400
                 </View>
               </View>
             </Pressable>
