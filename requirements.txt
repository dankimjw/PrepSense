# Core dependencies
python-dotenv==1.0.1
python-jose[cryptography]==3.3.0
passlib[bcrypt]==1.7.4
python-multipart==0.0.6

# Configuration and validation
pydantic-settings>=2.0.0  # For configuration management
email-validator>=2.0.0    # For email validation in Pydantic
PyJWT>=2.8.0             # For JWT authentication

# Data manipulation
pandas>=2.0.0            # For data manipulation

<<<<<<< HEAD
# AI and LLM dependencies
crewai>=0.11.0           # Updated to newer version for hybrid functionality
crewai-tools>=0.1.0      # Tools for CrewAI
anthropic>=0.7.0         # For Claude API integration
=======
# CrewAI and LangChain - pinned to known working versions
crewai==0.5.0
>>>>>>> f0fac906
langchain==0.1.0
langchain-community==0.0.10
langchain-core==0.1.8
langchain-openai==0.0.2
langsmith==0.0.77

# OpenAI
openai>=1.7.1,<2.0.0  # Version compatible with CrewAI

# Pydantic and FastAPI
pydantic>=2.4.2,<3.0.0  # Version compatible with CrewAI
fastapi>=0.95.2  # Updated to be compatible with Pydantic 2.x
uvicorn>=0.22.0

# Google Cloud (for storage and authentication only)
google-cloud-storage==2.10.0
google-auth==2.29.0
google-auth-oauthlib==1.2.0

# PostgreSQL
psycopg2-binary>=2.9.0
sqlalchemy>=2.0.0

# Web scraping and parsing
beautifulsoup4==4.12.3
playwright==1.44.0

# HTTP clients
httpx==0.24.1
httpcore==0.17.3

# Testing
pytest>=7.4.0
pytest-vcr>=1.0.2
pytest-mock>=3.12.0
requests>=2.31.0

# Other utilities
tqdm==4.67.1
sniffio==1.3.1<|MERGE_RESOLUTION|>--- conflicted
+++ resolved
@@ -12,15 +12,10 @@
 # Data manipulation
 pandas>=2.0.0            # For data manipulation
 
-<<<<<<< HEAD
 # AI and LLM dependencies
 crewai>=0.11.0           # Updated to newer version for hybrid functionality
 crewai-tools>=0.1.0      # Tools for CrewAI
 anthropic>=0.7.0         # For Claude API integration
-=======
-# CrewAI and LangChain - pinned to known working versions
-crewai==0.5.0
->>>>>>> f0fac906
 langchain==0.1.0
 langchain-community==0.0.10
 langchain-core==0.1.8
